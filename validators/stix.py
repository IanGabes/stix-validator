# Copyright (c) 2014, The MITRE Corporation. All rights reserved.
# See LICENSE.txt for complete terms.

import re
from collections import defaultdict
from lxml import etree
import xlrd

from .xml_schema import XmlSchemaValidator
from .schematron import SchematronValidator

PREFIX_XSI = 'xsi'
PREFIX_STIX_CORE = 'stix-core'
PREFIX_STIX_COMMON = 'stix-common'
PREFIX_STIX_CAMPAIGN = 'stix-campaign'
PREFIX_STIX_COA = 'stix-coa'
PREFIX_STIX_EXPLOIT_TARGET = 'stix-et'
PREFIX_STIX_INDICATOR = 'stix-indicator'
PREFIX_STIX_INCIDENT = 'stix-incident'
PREFIX_STIX_THREAT_ACTOR = 'stix-ta'
PREFIX_STIX_VOCABS = 'stix-vocabs'
PREFIX_DATA_MARKING = 'data-marking'
PREFIX_CYBOX_CORE = 'cybox-core'
PREFIX_CYBOX_COMMON = 'cybox-common'
PREFIX_CYBOX_VOCABS = 'cybox-vocabs'


class UnknownVersionException(Exception):
    pass


def get_stix_namespaces(version):
    if version in ('1.0', '1.0.1', '1.1', '1.1.1'):
        d = {PREFIX_XSI: "http://www.w3.org/2001/XMLSchema-instance",
             PREFIX_STIX_CORE: 'http://stix.mitre.org/stix-1',
             PREFIX_STIX_COMMON: 'http://stix.mitre.org/common-1',
             PREFIX_STIX_CAMPAIGN: 'http://stix.mitre.org/Campaign-1',
             PREFIX_STIX_COA: 'http://stix.mitre.org/CourseOfAction-1',
             PREFIX_STIX_EXPLOIT_TARGET: 'http://stix.mitre.org/ExploitTarget-1',
             PREFIX_STIX_INDICATOR: 'http://stix.mitre.org/Indicator-2',
             PREFIX_STIX_INCIDENT: 'http://stix.mitre.org/Incident-1',
             PREFIX_STIX_THREAT_ACTOR: 'http://stix.mitre.org/ThreatActor-1',
             PREFIX_STIX_VOCABS: 'http://stix.mitre.org/default_vocabularies-1',
             PREFIX_DATA_MARKING: 'http://data-marking.mitre.org/Marking-1',
             PREFIX_CYBOX_CORE: 'http://cybox.mitre.org/cybox-2',
             PREFIX_CYBOX_COMMON: 'http://cybox.mitre.org/common-2',
             PREFIX_CYBOX_VOCABS: 'http://cybox.mitre.org/default_vocabularies-2'}
    else:
        raise UnknownVersionException("Unable to determine namespaces for "
                                      "version %s" % version)

    return d


def get_document_version(doc):
    root = get_root(doc)
    xpath = "./@version"

    version = root.xpath(xpath)
    if version is None or len(version) == 0:
        return None

    return version[0]


def get_root(doc):
    if isinstance(doc, etree._Element):
        root = doc
    elif isinstance(doc, etree._ElementTree):
        root = doc.getroot()
    else:
        parser = etree.ETCompatXMLParser(huge_tree=True)
        tree = etree.parse(doc, parser=parser)
        root = tree.getroot()

    return root


class STIXBestPracticeValidator(object):
    def __init__(self):
        # Best Practice rule dictionary
        # STIX version => function list
        # None means all versions
        self.rules = {
            None: (self.check_id_presence, self.check_id_format,
                   self.check_duplicate_ids, self.check_idref_resolution,
                   self.check_idref_with_content, self.check_indicator_practices,
                   self.check_indicator_patterns,
                   self.check_root_element, self.check_latest_versions,
                   self.check_titles, self.check_marking_control_xpath,
                   self.check_latest_vocabs),
            '1.1': (self.check_timestamp_usage, self.check_timestamp_timezone),
            '1.1.1': (self.check_timestamp_usage, self.check_timestamp_timezone)
        }

    def check_id_presence(self, root, namespaces, *args, **kwargs):
        '''
        Checks that all major STIX/CybOX constructs have id attributes set.
        Constructs with idref attributes set should not have an id attribute
        and are thus omitted from the results.

        :param root:
        :param namespaces:
        :param args:
        :param kwargs:
        :return:
        '''
        elements_to_check = (
             '%s:STIX_Package' % PREFIX_STIX_CORE,
             '%s:Campaign' % PREFIX_STIX_CORE,
             '%s:Campaign' % PREFIX_STIX_COMMON,
             '%s:Course_Of_Action' % PREFIX_STIX_CORE,
             '%s:Course_Of_Action' % PREFIX_STIX_COMMON,
             '%s:Exploit_Target' % PREFIX_STIX_CORE,
             '%s:Exploit_Target' % PREFIX_STIX_COMMON,
             '%s:Incident' % PREFIX_STIX_CORE,
             '%s:Incident' % PREFIX_STIX_COMMON,
             '%s:Indicator' % PREFIX_STIX_CORE,
             '%s:Indicator' % PREFIX_STIX_COMMON,
             '%s:Threat_Actor' % PREFIX_STIX_COMMON,
             '%s:TTP' % PREFIX_STIX_CORE,
             '%s:TTP' % PREFIX_STIX_COMMON,
             '%s:Observable' % PREFIX_CYBOX_CORE,
             '%s:Object' % PREFIX_CYBOX_CORE,
             '%s:Event' % PREFIX_CYBOX_CORE,
             '%s:Action' % PREFIX_CYBOX_CORE
        )

        results = defaultdict(list)
        for tag in elements_to_check:
            xpath = "//%s" % tag
            for element in root.xpath(xpath, namespaces=namespaces):
                if 'idref' not in element.attrib and 'id' not in element.attrib:
                    result = {'tag': element.tag,
                              'line_number': element.sourceline}

                    results['missing_ids'].append(result)

        return results

    def check_id_format(self, root, namespaces, *args, **kwargs):
        '''
        Checks that the core STIX/CybOX constructs in the STIX instance
        document have ids and that each id is formatted as
        [ns_prefix]:[object-type]-[GUID].
        :param root:
        :param namespaces:
        :param args:
        :param kwargs:
        :return:
        '''
        regex = re.compile(r'\w+:\w+-')

        elements_to_check = (
             '%s:STIX_Package' % PREFIX_STIX_CORE,
             '%s:Campaign' % PREFIX_STIX_CORE,
             '%s:Campaign' % PREFIX_STIX_COMMON,
             '%s:Course_Of_Action' % PREFIX_STIX_CORE,
             '%s:Course_Of_Action' % PREFIX_STIX_COMMON,
             '%s:Exploit_Target' % PREFIX_STIX_CORE,
             '%s:Exploit_Target' % PREFIX_STIX_COMMON,
             '%s:Incident' % PREFIX_STIX_CORE,
             '%s:Incident' % PREFIX_STIX_COMMON,
             '%s:Indicator' % PREFIX_STIX_CORE,
             '%s:Indicator' % PREFIX_STIX_COMMON,
             '%s:Threat_Actor' % PREFIX_STIX_COMMON,
             '%s:TTP' % PREFIX_STIX_CORE,
             '%s:TTP' % PREFIX_STIX_COMMON,
             '%s:Observable' % PREFIX_CYBOX_CORE,
             '%s:Object' % PREFIX_CYBOX_CORE,
             '%s:Event' % PREFIX_CYBOX_CORE,
             '%s:Action' % PREFIX_CYBOX_CORE
        )

        results = defaultdict(list)
        for tag in elements_to_check:
            xpath = "//%s" % tag
            for element in root.xpath(xpath, namespaces=namespaces):
                if 'id' in element.attrib:
                    id_ = element.attrib['id']
                    if not regex.match(id_):
                        result = {'tag': element.tag,
                                  'id': id_,
                                  'line_number': element.sourceline}

                        results['id_format'].append(result)

        return results

    def check_duplicate_ids(self, root, namespaces, *args, **kwargs):
        '''
        Checks for duplicate ids in the document.
        :param root:
        :param namespaces:
        :param args:
        :param kwargs:
        :return:
        '''
        dup_dict = {}
        results = {}
        dict_id_nodes = defaultdict(list)
        xpath_all_nodes_with_ids = "//*[@id]"

        all_nodes_with_ids = root.xpath(xpath_all_nodes_with_ids)
        for node in all_nodes_with_ids:
            dict_id_nodes[node.attrib['id']].append(node)

        for id, node_list in dict_id_nodes.iteritems():
            if len(node_list) > 1:
                dup_dict[id] = [{'tag': node.tag,
                                 'line_number': node.sourceline}
                                for node in node_list]

        if dup_dict:
            results['duplicate_ids'] = dup_dict

        return results

    def check_idref_resolution(self, root, namespaces, *args, **kwargs):
        '''
        Checks that all idrefs resolve to a construct in the document
        :param root:
        :param namespaces:
        :param args:
        :param kwargs:
        :return:
        '''
        xpath_all_idrefs = "//*[@idref]"
        xpath_all_ids = "//@id"

        all_idrefs = root.xpath(xpath_all_idrefs)
        all_ids = root.xpath(xpath_all_ids)

        results = defaultdict(list)
        for element in all_idrefs:
            if element.attrib['idref'] not in all_ids:
                result = {'tag': element.tag,
                          'idref': element.attrib['idref'],
                          'line_number': element.sourceline}

                results['unresolved_idrefs'].append(result)

        return results

    def check_idref_with_content(self, root, namespaces, *args, **kwargs):
        '''
        Checks that constructs with idref set do not contain content
        :param root:
        :param namespaces:
        :param args:
        :param kwargs:
        :return:
        '''
        xpath = "//*[@idref]"
        elements = root.xpath(xpath)
        results = defaultdict(list)

        for element in elements:
            if element.text or len(element) > 0:
                result = {'tag': element.tag,
                          'idref': element.attrib['idref'],
                          'line_number': element.sourceline}
                results['idref_with_content'].append(result)

        return results

    def check_indicator_practices(self, root, namespaces, *args, **kwargs):
        '''
        Looks for STIX Indicators that are missing a Description, Type,
        Valid_Time_Position, Indicated_TTP, and/or Confidence
        :param root:
        :param namespaces:
        :param args:
        :param kwargs:
        :return:
        '''
        ns_indicator = namespaces[PREFIX_STIX_INDICATOR]
        xpath = "//%s:Indicator | //%s:Indicator" % (PREFIX_STIX_CORE,
                                                     PREFIX_STIX_COMMON)
        results = {}
        list_indicators = []
        indicators = root.xpath(xpath, namespaces=namespaces)
        for indicator in indicators:
            dict_indicator = defaultdict(list)
            if 'idref' not in indicator.attrib:     # if this is not an idref
                                                    # node, look at its content
                if indicator.find('{%s}Description' % ns_indicator) is None:
                    dict_indicator['missing'].append('Description')
                if indicator.find('{%s}Type' % ns_indicator) is None:
                    dict_indicator['missing'].append('Type')
                if indicator.find('{%s}Valid_Time_Position' % ns_indicator) is None:
                    dict_indicator['missing'].append('Valid_Time_Position')
                if indicator.find('{%s}Indicated_TTP' % ns_indicator) is None:
                    dict_indicator['missing'].append('TTP')
                if indicator.find('{%s}Confidence' % ns_indicator) is None:
                    dict_indicator['missing'].append('Confidence')

                if dict_indicator:
                    dict_indicator['id'] = indicator.attrib.get('id')
                    dict_indicator['line_number'] = indicator.sourceline
                    list_indicators.append(dict_indicator)

        if list_indicators:
            results['indicator_suggestions'] = list_indicators

        return results

    def check_root_element(self, root, namespaces, *args, **kwargs):
        '''
        Checks that the root element is a STIX_Package
        :param root:
        :param namespaces:
        :param args:
        :param kwargs:
        :return:
        '''
        ns_stix_core = namespaces[PREFIX_STIX_CORE]
        results = {}

        if root.tag != "{%s}STIX_Package" % (ns_stix_core):
            result = {}
            result['tag'] = root.tag
            result['line_number'] = root.sourceline
            results['root_element'] = result

        return results

    def check_latest_vocabs(self, root, namespaces, *args, **kwargs):
        '''
        Checks that all STIX vocabs are using latest published versions.
        Triggers a warning if an out of date vocabulary is used.
        :param root:
        :param namespaces:
        :param args:
        :param kwargs:
        :return:
        '''
        latest_map = {
            '1.0': [
                    "AssetTypeVocab",
                    "AttackerInfrastructureTypeVocab",
                    "AttackerToolTypeVocab",
                    "COAStageVocab",
                    "CampaignStatusVocab",
                    "CourseOfActionTypeVocab",
                    "DiscoveryMethodVocab",
                    "HighMediumLowVocab",
                    "ImpactQualificationVocab",
                    "ImpactRatingVocab",
                    "IncidentCategoryVocab",
                    "IncidentEffectVocab",
                    "IncidentStatusVocab",
                    "InformationSourceRoleVocab",
                    "InformationTypeVocab",
                    "IntendedEffectVocab",
                    "LocationClassVocab",
                    "LossDurationVocab",
                    "LossPropertyVocab",
                    "MalwareTypeVocab",
                    "ManagementClassVocab",
                    "OwnershipClassVocab",
                    "PackageIntentVocab",
                    "SecurityCompromiseVocab",
                    "SystemTypeVocab",
                    "ThreatActorSophisticationVocab",
                    "ThreatActorTypeVocab",
                    "ActionArgumentNameVocab", # cybox
                    "ActionObjectAssociationTypeVocab", #cybox
                    "ActionRelationshipTypeVocab", # cybox
                    "ActionTypeVocab", # cybox
                    "CharacterEncodingVocab", # cybox
                    "EventTypeVocab", # cybox
                    "HashNameVocab", # cybox
                    "InformationSourceTypeVocab", # cybox
                    "ObjectStateVocab" # cybox
                    ],
            '1.0.1': [
                      "PlanningAndOperationalSupportVocab",
                      "EventTypeVocab" # cybox
                      ],
            '1.1': ["IndicatorTypeVocab",
                    "MotivationVocab",
                    "ActionNameVocab", # cybox
                    "ObjectRelationshipVocab", # cybox
                    "ToolTypeVocab" # cybox
                    ],
            '1.1.1': [
                      "AvailabilityLossTypeVocab"
                      ]
        }

        results = {}
        list_vocabs = []
        xpath = "//*[contains(@xsi:type, 'Vocab-')]" # assumption: STIX/CybOX convention: end Vocab names with "Vocab-<version#>"
        vocabs = root.xpath(xpath, namespaces=namespaces)
        for vocab in vocabs:
            xsi_type = re.split(":|-", vocab.attrib["{%s}type" % namespaces[PREFIX_XSI]])
            if not xsi_type[1] in latest_map.get(xsi_type[2]):
                dict_vocab = defaultdict(list)
                dict_vocab['line_number'] = vocab.sourceline
                dict_vocab['out_of_date'] = xsi_type[1]
                dict_vocab['given_version'] = xsi_type[2]
                for version_num in latest_map:
                    if xsi_type[1] in latest_map[version_num]:
                        dict_vocab['newest_version'] = version_num
                        break
                list_vocabs.append(dict_vocab)

        if list_vocabs: # only add list to results if there are entries
            results['vocab_suggestions'] = list_vocabs
        return results

<<<<<<< HEAD
=======
    def check_content_versions(self, root, namespaces, *args, **kwargs):
        return {}

    def check_timestamp_usage(self, root, namespaces, *args, **kwargs):
        '''
        Checks that all major STIX constructs have appropriate
        timestamp usage.
        :param root:
        :param namespaces:
        :param args:
        :param kwargs:
        :return:
        '''
        elements_to_check = (
             '%s:STIX_Package' % PREFIX_STIX_CORE,
             '%s:Campaign' % PREFIX_STIX_CORE,
             '%s:Campaign' % PREFIX_STIX_COMMON,
             '%s:Course_Of_Action' % PREFIX_STIX_CORE,
             '%s:Course_Of_Action' % PREFIX_STIX_COMMON,
             '%s:Exploit_Target' % PREFIX_STIX_CORE,
             '%s:Exploit_Target' % PREFIX_STIX_COMMON,
             '%s:Incident' % PREFIX_STIX_CORE,
             '%s:Incident' % PREFIX_STIX_COMMON,
             '%s:Indicator' % PREFIX_STIX_CORE,
             '%s:Indicator' % PREFIX_STIX_COMMON,
             '%s:Threat_Actor' % PREFIX_STIX_COMMON,
             '%s:TTP' % PREFIX_STIX_CORE,
             '%s:TTP' % PREFIX_STIX_COMMON,
             '%s:Observable' % PREFIX_CYBOX_CORE,
             '%s:Object' % PREFIX_CYBOX_CORE,
             '%s:Event' % PREFIX_CYBOX_CORE,
             '%s:Action' % PREFIX_CYBOX_CORE
        )

        results = defaultdict(list)
        id_ts_xpath = "//%s[@id and not(@timestamp)]"
        ref_ts_xpath = "//%s[@idref and @timestamp]"
        ref_xpath = "//*[@id='%s' and @timestamp='%s']"
        for tag in elements_to_check:
            for element in root.xpath(ref_ts_xpath % tag, namespaces=namespaces):
                idref = element.attrib['idref']
                timestamp = element.attrib['timestamp']
                ref_item_xp = ref_xpath % (idref, timestamp)
                referenced = root.xpath(ref_item_xp, namespaces=namespaces)
                if not referenced or len(referenced) != 1:
                    result = {'line_number': element.sourceline,
                              'tag': element.tag,
                              'idref': idref,
                              'timestamp': timestamp}
                    results['invalid_idref_timestamp'].append(result)
            for element in root.xpath(id_ts_xpath % tag, namespaces=namespaces):
                result = {'line_number': element.sourceline,
                          'tag': element.tag,
                          'id': element.attrib['id']}
                results['id_timestamp_suggested'].append(result)

        return results

    def check_timestamp_timezone(self, root, namespaces, *args, **kwargs):
        return {}

>>>>>>> 21c8c58f
    def check_titles(self, root, namespaces, *args, **kwargs):
        '''
        Checks that all major STIX constructs have a Title element
        :param root:
        :param namespaces:
        :param args:
        :param kwargs:
        :return:
        '''
        elements_to_check = (
            '%s:STIX_Package/%s:STIX_Header' % (PREFIX_STIX_CORE,
                                                PREFIX_STIX_CORE),
            '%s:Campaign' % PREFIX_STIX_CORE,
            '%s:Campaign' % PREFIX_STIX_COMMON,
            '%s:Course_Of_Action' % PREFIX_STIX_CORE,
            '%s:Course_Of_Action' % PREFIX_STIX_COMMON,
            '%s:Exploit_Target' % PREFIX_STIX_CORE,
            '%s:Exploit_Target' % PREFIX_STIX_COMMON,
            '%s:Incident' % PREFIX_STIX_CORE,
            '%s:Incident' % PREFIX_STIX_COMMON,
            '%s:Indicator' % PREFIX_STIX_CORE,
            '%s:Indicator' % PREFIX_STIX_COMMON,
            '%s:Threat_Actor' % PREFIX_STIX_COMMON,
            '%s:TTP' % PREFIX_STIX_CORE,
            '%s:TTP' % PREFIX_STIX_COMMON,
        )

        results = defaultdict(list)
        for tag in elements_to_check:
            xpath = "//%s" % tag
            for element in root.xpath(xpath, namespaces=namespaces):
                if 'idref' not in element.attrib:
                    found_title = False
                    for child in element:
                        if child.tag.endswith("}Title"):
                            found_title = True
                            break

                    if not found_title:
                        result = {'tag': element.tag,
                                  'line_number': element.sourceline,
                                  'id': element.attrib.get('id')}
                        results['missing_titles'].append(result)

        return results

    def check_marking_control_xpath(self, root, namespaces, *args, **kwargs):
        results = defaultdict(list)
        xpath = "//%s:Controlled_Structure" % PREFIX_DATA_MARKING
        for elem in root.xpath(xpath, namespaces=namespaces):
            cs_xpath = elem.text
            result = {'problem': None, 'line_number': elem.sourceline }
            if not cs_xpath:
                result['problem'] = "No XPath supplied"
            else:
                try:
                    res_set = elem.xpath(cs_xpath, namespaces=root.nsmap)
                    if not res_set:
                        result['problem'] = "XPath does not return any results"
                except etree.XPathEvalError as e:
                    result['problem'] = "Invalid XPath supplied"
            if result['problem']:
                results['marking_control_xpath_issues'].append(result)
        return results

    def check_content_versions(self, root, namespaces, *args, **kwargs):
        return {}

    def check_latest_versions(self, root, namespaces, *args, **kwargs):
        '''
        Checks that all major STIX constructs have match package version
        :param root:
        :param namespaces:
        :param args:
        :param kwargs:
        :return:
        '''
        elements_to_check = (
            '%s:Campaign' % PREFIX_STIX_CORE,
            '%s:Campaign' % PREFIX_STIX_COMMON,
            '%s:Course_Of_Action' % PREFIX_STIX_CORE,
            '%s:Course_Of_Action' % PREFIX_STIX_COMMON,
            '%s:Exploit_Target' % PREFIX_STIX_CORE,
            '%s:Exploit_Target' % PREFIX_STIX_COMMON,
            '%s:Incident' % PREFIX_STIX_CORE,
            '%s:Incident' % PREFIX_STIX_COMMON,
            '%s:Indicator' % PREFIX_STIX_CORE,
            '%s:Indicator' % PREFIX_STIX_COMMON,
            '%s:Threat_Actor' % PREFIX_STIX_COMMON,
            '%s:TTP' % PREFIX_STIX_CORE,
            '%s:TTP' % PREFIX_STIX_COMMON,
        )

        results = defaultdict(list)
        p_version = root.xpath("@version", namespaces=namespaces)[0]
        for tag in elements_to_check:
            if tag.endswith("Indicator"): # indicator versions start with '2'
                p_version = "2%s" % p_version[1:]
            xpath = "//%s[not(@version) or @version != '%s']" % (tag, p_version)
            for element in root.xpath(xpath, namespaces=namespaces):
                result = {'line_number': element.sourceline,
                          'should_be': p_version,
                          'is_instead': element.attrib.get('version', "MISSING")
                          }
                results['not_latest_version'].append(result)

        return results

    def check_timestamp_usage(self, root, namespaces, *args, **kwargs):
        return {}

    def check_timestamp_timezone(self, root, namespaces, *args, **kwargs):
        return {}

    def check_indicator_patterns(self, root, namespaces, *args, **kwargs):
        return {}

    def check_data_types(self, root, namespaces, *args, **kwargs):
        return {}

    def _get_stix_construct_versions(self, version):
        pass

    def _get_vocabs(self, version):
        pass

    def validate(self, doc, version=None):
        try:
            root = get_root(doc)
            version = version or get_document_version(root)

            if not version:
                raise UnknownVersionException("Unable to determine STIX version")

            if version not in self.rules:
                raise UnknownVersionException("Unable to determine rules for "
                                              "STIX version %s" % version)

            namespaces = get_stix_namespaces(version)
            # allowed_vocabs = self._get_vocabs(version)
            # allowed_construct_versions = self._get_construct_versions(version)

            warnings = {}
            rules = self.rules[None] + self.rules[version]

            for func in rules:
                results = func(root, namespaces, version=version)
                warnings.update(results)

            results = {}
            if warnings:
                results['result'] = False
                results['warnings'] = warnings
            else:
                results['result'] = True

            return results

        except Exception as ex:
            return {'result': False, 'fatal': str(ex)}


class STIXSchemaValidator(object):
    def __init__(self, schemas):
        self.xml_schema_validators = self._get_validators(schemas)

    def _error(self, msg):
        return {'result': False,
                'errors': [msg]}

    def _get_validators(self, schemas):
        validators = {None: XmlSchemaValidator()}

        for version, location in schemas.iteritems():
            validator = XmlSchemaValidator(location)
            validators[version] = validator

        return validators

    def validate(self, doc, version=None, schemaloc=False):
        try:
            root = get_root(doc)
            version = version or get_document_version(root)

            if not (version or schemaloc):
                raise UnknownVersionException(
                    "Unable to validate instance document. STIX version not "
                    "found in instance document and not supplied to validate() "
                    "method")

            if schemaloc:
                xml_schema_validator = self.xml_schema_validators[None]
            else:
                if version not in self.xml_schema_validators:
                    raise UnknownVersionException("No schemas for STIX version "
                            "%s" % version)

                xml_schema_validator = self.xml_schema_validators[version]

            results = xml_schema_validator.validate(root, schemaloc)
        except Exception as ex:
            results = self._error(str(ex))

        return results


class STIXProfileValidator(SchematronValidator):
    def __init__(self, profile_fn):
        '''Initializes an instance of STIXFrofileValidator.'''
        profile = self._open_profile(profile_fn)
        schema = self._parse_profile(profile)

        super(STIXProfileValidator, self).__init__(schematron=schema)

    def _build_rule_dict(self, worksheet):
        '''Builds a dictionary representation of the rules defined by a STIX
        profile document.'''
        d = defaultdict(list)
        for i in xrange(1, worksheet.nrows):
            if not any(self._get_cell_value(worksheet, i, x)
                       for x in xrange(0, worksheet.ncols)):  # empty row
                continue
            if not self._get_cell_value(worksheet, i, 1):  # assume this is a label row
                context = self._get_cell_value(worksheet, i, 0)
                continue

            field = self._get_cell_value(worksheet, i, 0)
            occurrence = self._get_cell_value(worksheet, i, 1).lower()
            xsi_types = self._get_cell_value(worksheet, i, 3)
            allowed_values = self._get_cell_value(worksheet, i, 4)

            list_xsi_types = [x.strip() for x in xsi_types.split(',')] \
                if xsi_types else []
            list_allowed_values = [x.strip() for x in allowed_values.split(',')] \
                if allowed_values else []

            if (occurrence in ('required', 'prohibited') or
                    len(list_xsi_types) > 0 or
                    len(list_allowed_values) > 0):  # ignore rows with no rules
                d[context].append({'field': field,
                                   'occurrence': occurrence,
                                   'xsi_types': list_xsi_types,
                                   'allowed_values': list_allowed_values})

        return d

    def _add_root_test(self, pattern, nsmap):
        '''
        Adds a root-level test that requires the root element of a STIX
        document be a STIX_Package.
        '''
        ns_stix = "http://stix.mitre.org/stix-1"
        rule_element = self._add_element(pattern, "rule", context="/")
        text = "The root element must be a STIX_Package instance"
        test = "%s:STIX_Package" % nsmap.get(ns_stix, 'stix')
        element = etree.XML('<assert xmlns="%s" test="%s" role="error">%s '
                            '[<value-of select="saxon:line-number()"/>]</assert> '
                            % (self.NS_SCHEMATRON, test, text))
        rule_element.append(element)

    def _add_required_test(self, rule_element, entity_name, context):
        '''Adds a test to the rule element checking for the presence of a
        required STIX field.'''
        entity_path = "%s/%s" % (context, entity_name)
        text = "%s is required by this profile" % (entity_path)
        test = entity_name
        element = etree.XML('<assert xmlns="%s" test="%s" role="error">%s '
                            '[<value-of select="saxon:line-number()"/>]</assert> '
                            % (self.NS_SCHEMATRON, test, text))
        rule_element.append(element)

    def _add_prohibited_test(self, rule_element, entity_name, context):
        '''Adds a test to the rule element checking for the presence of a prohibited STIX field.'''
        entity_path = "%s/%s" % (context, entity_name) if entity_name.startswith("@") else context
        text = "%s is prohibited by this profile" % (entity_path)
        test_field = entity_name if entity_name.startswith("@") else "true()"
        element = etree.XML('<report xmlns="%s" test="%s" role="error">%s '
                            '[<value-of select="saxon:line-number()"/>]</report> '
                            % (self.NS_SCHEMATRON, test_field, text))
        rule_element.append(element)

    def _add_allowed_xsi_types_test(self, rule_element, context,
                                    entity_name, allowed_xsi_types):
        '''Adds a test to the rule element which corresponds to values found in the Allowed Implementations
        column of a STIX profile document.'''
        entity_path = "%s/%s" % (context, entity_name)

        if allowed_xsi_types:
            test = " or ".join("@xsi:type='%s'" % (x) for x in allowed_xsi_types)
            text = 'The allowed xsi:types for %s are %s' % (entity_path,
                                                            allowed_xsi_types)
            element = etree.XML('<assert xmlns="%s" test="%s" role="error">%s '
                                '[<value-of select="saxon:line-number()"/>]</assert> '
                                % (self.NS_SCHEMATRON, test, text))
            rule_element.append(element)

    def _add_allowed_values_test(self, rule_element, context, entity_name,
                                 allowed_values):
        '''Adds a test to the rule element corresponding to values found in the Allowed Values
        column of a STIX profile document.'''
        entity_path = "%s/%s" % (context, entity_name)
        text = "The allowed values for %s are %s" % (entity_path,
                                                     allowed_values)

        if entity_name.startswith('@'):
            test = " or ".join("%s='%s'" % (entity_name, x)
                               for x in allowed_values)
        else:
            test = " or ".join(".='%s'" % (x) for x in allowed_values)

        element = etree.XML('<assert xmlns="%s" test="%s" role="error">%s '
                            '[<value-of select="saxon:line-number()"/>]</assert> '
                            % (self.NS_SCHEMATRON, test, text))
        rule_element.append(element)

    def _create_rule_element(self, context):
        '''Returns an etree._Element representation of a Schematron rule element.'''
        rule = etree.Element("{%s}rule" % self.NS_SCHEMATRON)
        rule.set('context', context)
        return rule

    def _add_rules(self, pattern_element, selectors, field_ns, tests):
        '''Adds all Schematron rules and tests to the overarching Schematron
        <pattern> element. Each rule and test corresponds to entries found
        in the STIX profile document.
        '''
        d_rules = {}  # context : rule_element
        for selector in selectors:
            for d_test in tests:
                field = d_test['field']
                occurrence = d_test['occurrence']
                allowed_values = d_test['allowed_values']
                allowed_xsi_types = d_test['xsi_types']

                if field.startswith("@"):
                    entity_name = field
                else:
                    entity_name = "%s:%s" % (field_ns, field)

                if occurrence == "required":
                    ctx = selector
                    rule = d_rules.setdefault(ctx, self._create_rule_element(ctx))
                    self._add_required_test(rule, entity_name, ctx)
                elif occurrence == "prohibited":
                    if entity_name.startswith("@"):
                        ctx = selector
                    else:
                        ctx = "%s/%s" % (selector, entity_name)

                    rule = d_rules.setdefault(ctx, self._create_rule_element(ctx))
                    self._add_prohibited_test(rule, entity_name, ctx)

                if allowed_values or allowed_xsi_types:
                    if entity_name.startswith('@'):
                        ctx = selector
                    else:
                        ctx = "%s/%s" % (selector, entity_name)

                    rule = d_rules.setdefault(ctx, self._create_rule_element(ctx))
                    if allowed_values:
                        self._add_allowed_values_test(rule,
                                                      selector,
                                                      entity_name,
                                                      allowed_values)
                    if allowed_xsi_types:
                        self._add_allowed_xsi_types_test(rule,
                                                         selector,
                                                         entity_name,
                                                         allowed_xsi_types)

        for rule in d_rules.itervalues():
            pattern_element.append(rule)

    def _build_schematron_xml(self, rules, nsmap, instance_map):
        '''Returns an etree._Element instance representation of the STIX profile'''
        root = etree.Element("{%s}schema" % self.NS_SCHEMATRON,
                             nsmap={None: self.NS_SCHEMATRON})
        pattern = self._add_element(root, "pattern", id="STIX_Schematron_Profile")
        self._add_root_test(pattern, nsmap)  # check the root element of the document

        for label, tests in rules.iteritems():
            d_instances = instance_map[label]
            selectors = d_instances['selectors']
            field_ns_alias = d_instances['ns_alias']
            self._add_rules(pattern, selectors, field_ns_alias, tests)

        self._map_ns(root, nsmap)  # add namespaces to the schematron document
        return root

    def _parse_namespace_worksheet(self, worksheet):
        '''Parses the Namespaces worksheet of the profile. Returns a dictionary representation:

        d = { <namespace> : <namespace alias> }

        By default, entries for http://stix.mitre.org/stix-1 and http://icl.com/saxon are added.

        '''
        nsmap = {self.NS_SAXON: 'saxon'}
        for i in xrange(1, worksheet.nrows):  # skip the first row
            if not any(self._get_cell_value(worksheet, i, x)
                       for x in xrange(0, worksheet.ncols)):  # empty row
                continue

            ns = self._get_cell_value(worksheet, i, 0)
            alias = self._get_cell_value(worksheet, i, 1)

            if not (ns or alias):
                raise Exception("Missing namespace or alias: unable to parse "
                                "Namespaces worksheet")

            nsmap[ns] = alias
        return nsmap

    def _parse_instance_mapping_worksheet(self, worksheet, nsmap):
        '''Parses the supplied Instance Mapping worksheet and returns a
        dictionary representation.

        d0  = { <STIX type label> : d1 }
        d1  = { 'selectors' : XPath selectors to instances of the XML datatype',
                'ns' : The namespace where the STIX type is defined,
                'ns_alias' : The namespace alias associated with the namespace }

        '''
        instance_map = {}
        for i in xrange(1, worksheet.nrows):
            if not any(self._get_cell_value(worksheet, i, x)
                       for x in xrange(0, worksheet.ncols)):  # empty row
                continue

            label = self._get_cell_value(worksheet, i, 0)
            selectors = [x.strip().replace('"', "'") for x in self._get_cell_value(worksheet, i,
                                                                 1).split(",")]

            for selector in selectors:
                if not selector:
                    raise Exception("Empty selector for '%s' in Instance Mapping "
                                    "worksheet. Look for "
                                    "extra commas in field." % label)

            ns = self._get_cell_value(worksheet, i, 2)
            ns_alias = nsmap[ns]

            if not (label or selectors or ns):
                raise Exception("Missing label, instance selector and/or "
                                "namespace for %s in Instance Mapping worksheet"
                                % label)

            instance_map[label] = {'selectors': selectors,
                                   'ns': ns,
                                   'ns_alias': ns_alias}
        return instance_map

    def _parse_profile(self, profile):
        '''Converts the supplied STIX profile into a Schematron representation.
         The Schematron schema is returned as a etree._Element instance.
        '''
        overview_ws = profile.sheet_by_name("Overview")
        namespace_ws = profile.sheet_by_name("Namespaces")
        instance_mapping_ws = profile.sheet_by_name("Instance Mapping")

        all_rules = defaultdict(list)
        for worksheet in profile.sheets():
            if worksheet.name not in ("Overview", "Namespaces", "Instance Mapping"):
                rules = self._build_rule_dict(worksheet)
                for context, d in rules.iteritems():
                    all_rules[context].extend(d)

        namespaces = self._parse_namespace_worksheet(namespace_ws)
        instance_mapping = self._parse_instance_mapping_worksheet(instance_mapping_ws,
                                                                  namespaces)
        schema = self._build_schematron_xml(all_rules, namespaces,
                                            instance_mapping)

        self._unload_workbook(profile)
        return schema

    def _map_ns(self, schematron, nsmap):
        '''Adds <ns> nodes to the supplied schematron document for each entry
        supplied by the nsmap.

        '''
        for ns, prefix in nsmap.iteritems():
            ns_element = etree.Element("{%s}ns" % self.NS_SCHEMATRON)
            ns_element.set("prefix", prefix)
            ns_element.set("uri", ns)
            schematron.insert(0, ns_element)

    def _add_element(self, node, name, text=None, **kwargs):
        '''Adds an etree._Element child to the supplied node. The child
        node is returned'''
        child = etree.SubElement(node, "{%s}%s" % (self.NS_SCHEMATRON, name))
        if text:
            child.text = text
        for k, v in kwargs.iteritems():
            child.set(k, v)
        return child

    def _unload_workbook(self, workbook):
        '''Unloads the xlrd workbook.'''
        for worksheet in workbook.sheets():
            workbook.unload_sheet(worksheet.name)

    def _get_cell_value(self, worksheet, row, col):
        '''Returns the worksheet cell value found at (row,col).'''
        if not worksheet:
            raise Exception("worksheet value was NoneType")
        value = str(worksheet.cell_value(row, col))
        return value

    def _convert_to_string(self, value):
        '''Returns the str(value) or an 8-bit string version of value
        encoded as UTF-8.'''
        if isinstance(value, unicode):
            return value.encode("UTF-8")
        else:
            return str(value)

    def _open_profile(self, filename):
        '''Returns xlrd.open_workbook(filename) or raises an Exception if the
        filename extension is not .xlsx or the open_workbook() call fails.

        '''
        if not filename.lower().endswith(".xlsx"):
            raise Exception("File must have .XLSX extension. Filename "
                            "provided: %s" % filename)
        try:
            return xlrd.open_workbook(filename)
        except:
            raise Exception("File does not seem to be valid XLSX.")

    def validate(self, instance_doc):
        '''Validates an XML instance document against a STIX profile.'''
        return super(STIXProfileValidator, self).validate(instance_doc,
                                                          report_line_numbers=False)

    def _build_error_dict(self, errors, instance_doc, report_line_numbers=False):
        '''Overrides SchematronValidator._build_error_dict(...).

        Returns a dictionary representation of the SVRL validation report:
        d0 = { <Schemtron error message> : d1 }

        d1 = { "locations" : A list of XPaths to context nodes,
               "line_numbers" : A list of line numbers where the error occurred,
               "test" : The Schematron evaluation expression used,
               "text" : The Schematron error message }

        '''
        d_errors = {}
        for error in errors:
            text = error.find("{%s}text" % self.NS_SVRL).text
            location = error.attrib.get('location')
            test = error.attrib.get('test')

            line_number = text.split(" ")[-1][1:-1]
            text = text[:text.rfind(' [')]

            if text in d_errors:
                d_errors[text]['locations'].append(location)
                d_errors[text]['line_numbers'].append(line_number)
            else:
                d_errors[text] = {'locations': [location],
                                  'test': test,
                                  'nsmap': error.nsmap,
                                  'text': text,
                                  'line_numbers': [line_number]}
        return d_errors

    def get_xslt(self):
        '''Overrides SchematronValidator.get_xslt()

        Returns an lxml.etree._ElementTree representation of the ISO Schematron
        skeleton generated XSLT translation of a STIX profile.

        The STIXProfileValidator uses the extension function saxon:line-number()
        for reporting line numbers. This function is stripped along with any
        references to the Saxon namespace from the exported XSLT. This is due
        to compatibility issues between Schematron/XSLT processing libraries.
        For example, SaxonPE/EE expects the Saxon namespace to be
        "http://saxon.sf.net/" while libxslt expects it to be
        "http://icl.com/saxon". The freely distributed SaxonHE library does not
        support Saxon extension functions at all.

        '''
        if not self.schematron:
            return None

        s = etree.tostring(self.schematron.validator_xslt)
        s = s.replace(' [<axsl:text/>'
                      '<axsl:value-of select="saxon:line-number()"/>'
                      '<axsl:text/>]', '')
        s = s.replace('xmlns:saxon="http://icl.com/saxon"', '')
        s = s.replace('<svrl:ns-prefix-in-attribute-values '
                      'uri="http://icl.com/saxon" prefix="saxon"/>', '')
        return etree.ElementTree(etree.fromstring(s))

    def get_schematron(self):
        '''Overrides SchematronValidator.get_schematron()

        Returns an lxml.etree._ElementTree representation of the ISO Schematron
        translation of a STIX profile.

        The STIXProfileValidator uses the extension function saxon:line-number()
        for reporting line numbers. This function is stripped along with any
        references to the Saxon namespace from the exported XSLT. This is due
        to compatibility issues between Schematron/XSLT processing libraries.
        For example, SaxonPE/EE expects the Saxon namespace to be
        "http://saxon.sf.net/" while libxslt expects it to be
        "http://icl.com/saxon". The freely distributed SaxonHE library does not
        support Saxon extension functions at all.

        '''
        if not self.schematron:
            return None

        s = etree.tostring(self.schematron.schematron)
        s = s.replace(' [<value-of select="saxon:line-number()"/>]', '')
        s = s.replace('<ns prefix="saxon" uri="http://icl.com/saxon"/>', '')
        return etree.ElementTree(etree.fromstring(s))<|MERGE_RESOLUTION|>--- conflicted
+++ resolved
@@ -305,6 +305,9 @@
 
         return results
 
+    def check_data_types(self, root, namespaces, *args, **kwargs):
+        return {}
+
     def check_root_element(self, root, namespaces, *args, **kwargs):
         '''
         Checks that the root element is a STIX_Package
@@ -324,6 +327,9 @@
             results['root_element'] = result
 
         return results
+
+    def check_indicator_patterns(self, root, namespaces, *args, **kwargs):
+        return {}
 
     def check_latest_vocabs(self, root, namespaces, *args, **kwargs):
         '''
@@ -410,8 +416,6 @@
             results['vocab_suggestions'] = list_vocabs
         return results
 
-<<<<<<< HEAD
-=======
     def check_content_versions(self, root, namespaces, *args, **kwargs):
         return {}
 
@@ -473,7 +477,6 @@
     def check_timestamp_timezone(self, root, namespaces, *args, **kwargs):
         return {}
 
->>>>>>> 21c8c58f
     def check_titles(self, root, namespaces, *args, **kwargs):
         '''
         Checks that all major STIX constructs have a Title element
