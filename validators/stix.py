# Copyright (c) 2014, The MITRE Corporation. All rights reserved.
# See LICENSE.txt for complete terms.

import re
from collections import defaultdict
from lxml import etree
import xlrd

from .xml_schema import XmlSchemaValidator
from .schematron import SchematronValidator

PREFIX_XSI = 'xsi'
PREFIX_STIX_CORE = 'stix-core'
PREFIX_STIX_COMMON = 'stix-common'
PREFIX_STIX_CAMPAIGN = 'stix-campaign'
PREFIX_STIX_COA = 'stix-coa'
PREFIX_STIX_EXPLOIT_TARGET = 'stix-et'
PREFIX_STIX_INDICATOR = 'stix-indicator'
PREFIX_STIX_INCIDENT = 'stix-incident'
PREFIX_STIX_THREAT_ACTOR = 'stix-ta'
PREFIX_STIX_VOCABS = 'stix-vocabs'
PREFIX_DATA_MARKING = 'data-marking'
PREFIX_CYBOX_CORE = 'cybox-core'
PREFIX_CYBOX_COMMON = 'cybox-common'
PREFIX_CYBOX_VOCABS = 'cybox-vocabs'


class UnknownVersionException(Exception):
    pass


def get_stix_namespaces(version):
    if version in ('1.0', '1.0.1', '1.1', '1.1.1'):
        d = {PREFIX_XSI: "http://www.w3.org/2001/XMLSchema-instance",
             PREFIX_STIX_CORE: 'http://stix.mitre.org/stix-1',
             PREFIX_STIX_COMMON: 'http://stix.mitre.org/common-1',
             PREFIX_STIX_CAMPAIGN: 'http://stix.mitre.org/Campaign-1',
             PREFIX_STIX_COA: 'http://stix.mitre.org/CourseOfAction-1',
             PREFIX_STIX_EXPLOIT_TARGET: 'http://stix.mitre.org/ExploitTarget-1',
             PREFIX_STIX_INDICATOR: 'http://stix.mitre.org/Indicator-2',
             PREFIX_STIX_INCIDENT: 'http://stix.mitre.org/Incident-1',
             PREFIX_STIX_THREAT_ACTOR: 'http://stix.mitre.org/ThreatActor-1',
             PREFIX_STIX_VOCABS: 'http://stix.mitre.org/default_vocabularies-1',
             PREFIX_DATA_MARKING: 'http://data-marking.mitre.org/Marking-1',
             PREFIX_CYBOX_CORE: 'http://cybox.mitre.org/cybox-2',
             PREFIX_CYBOX_COMMON: 'http://cybox.mitre.org/common-2',
             PREFIX_CYBOX_VOCABS: 'http://cybox.mitre.org/default_vocabularies-2'}
    else:
        raise UnknownVersionException("Unable to determine namespaces for "
                                      "version %s" % version)

    return d


def get_document_version(doc):
    root = get_root(doc)
    xpath = "./@version"

    version = root.xpath(xpath)
    if version is None or len(version) == 0:
        return None

    return version[0]


def get_root(doc):
    if isinstance(doc, etree._Element):
        root = doc
    elif isinstance(doc, etree._ElementTree):
        root = doc.getroot()
    else:
        parser = etree.ETCompatXMLParser(huge_tree=True)
        tree = etree.parse(doc, parser=parser)
        root = tree.getroot()

    return root


class STIXBestPracticeValidator(object):
    def __init__(self):
        # Best Practice rule dictionary
        # STIX version => function list
        # None means all versions
        self.rules = {
            None: (self.check_id_presence, self.check_id_format,
                   self.check_duplicate_ids, self.check_idref_resolution,
                   self.check_idref_with_content, self.check_indicator_practices,
                   self.check_indicator_patterns,
<<<<<<< HEAD
                   self.check_root_element, self.check_cybox_object_conditions,
=======
                   self.check_root_element, self.check_latest_versions,
>>>>>>> 4c6448b3
                   self.check_titles, self.check_marking_control_xpath,
                   self.check_latest_vocabs),
            '1.1': (self.check_timestamp_usage, self.check_timestamp_timezone),
            '1.1.1': (self.check_timestamp_usage, self.check_timestamp_timezone)
        }

    def check_id_presence(self, root, namespaces, *args, **kwargs):
        '''
        Checks that all major STIX/CybOX constructs have id attributes set.
        Constructs with idref attributes set should not have an id attribute
        and are thus omitted from the results.

        :param root:
        :param namespaces:
        :param args:
        :param kwargs:
        :return:
        '''
        elements_to_check = (
             '%s:STIX_Package' % PREFIX_STIX_CORE,
             '%s:Campaign' % PREFIX_STIX_CORE,
             '%s:Campaign' % PREFIX_STIX_COMMON,
             '%s:Course_Of_Action' % PREFIX_STIX_CORE,
             '%s:Course_Of_Action' % PREFIX_STIX_COMMON,
             '%s:Exploit_Target' % PREFIX_STIX_CORE,
             '%s:Exploit_Target' % PREFIX_STIX_COMMON,
             '%s:Incident' % PREFIX_STIX_CORE,
             '%s:Incident' % PREFIX_STIX_COMMON,
             '%s:Indicator' % PREFIX_STIX_CORE,
             '%s:Indicator' % PREFIX_STIX_COMMON,
             '%s:Threat_Actor' % PREFIX_STIX_COMMON,
             '%s:TTP' % PREFIX_STIX_CORE,
             '%s:TTP' % PREFIX_STIX_COMMON,
             '%s:Observable' % PREFIX_CYBOX_CORE,
             '%s:Object' % PREFIX_CYBOX_CORE,
             '%s:Event' % PREFIX_CYBOX_CORE,
             '%s:Action' % PREFIX_CYBOX_CORE
        )

        results = defaultdict(list)
        for tag in elements_to_check:
            xpath = "//%s" % tag
            for element in root.xpath(xpath, namespaces=namespaces):
                if 'idref' not in element.attrib and 'id' not in element.attrib:
                    result = {'tag': element.tag,
                              'line_number': element.sourceline}

                    results['missing_ids'].append(result)

        return results

    def check_id_format(self, root, namespaces, *args, **kwargs):
        '''
        Checks that the core STIX/CybOX constructs in the STIX instance
        document have ids and that each id is formatted as
        [ns_prefix]:[object-type]-[GUID].
        :param root:
        :param namespaces:
        :param args:
        :param kwargs:
        :return:
        '''
        regex = re.compile(r'\w+:\w+-')

        elements_to_check = (
             '%s:STIX_Package' % PREFIX_STIX_CORE,
             '%s:Campaign' % PREFIX_STIX_CORE,
             '%s:Campaign' % PREFIX_STIX_COMMON,
             '%s:Course_Of_Action' % PREFIX_STIX_CORE,
             '%s:Course_Of_Action' % PREFIX_STIX_COMMON,
             '%s:Exploit_Target' % PREFIX_STIX_CORE,
             '%s:Exploit_Target' % PREFIX_STIX_COMMON,
             '%s:Incident' % PREFIX_STIX_CORE,
             '%s:Incident' % PREFIX_STIX_COMMON,
             '%s:Indicator' % PREFIX_STIX_CORE,
             '%s:Indicator' % PREFIX_STIX_COMMON,
             '%s:Threat_Actor' % PREFIX_STIX_COMMON,
             '%s:TTP' % PREFIX_STIX_CORE,
             '%s:TTP' % PREFIX_STIX_COMMON,
             '%s:Observable' % PREFIX_CYBOX_CORE,
             '%s:Object' % PREFIX_CYBOX_CORE,
             '%s:Event' % PREFIX_CYBOX_CORE,
             '%s:Action' % PREFIX_CYBOX_CORE
        )

        results = defaultdict(list)
        for tag in elements_to_check:
            xpath = "//%s" % tag
            for element in root.xpath(xpath, namespaces=namespaces):
                if 'id' in element.attrib:
                    id_ = element.attrib['id']
                    if not regex.match(id_):
                        result = {'tag': element.tag,
                                  'id': id_,
                                  'line_number': element.sourceline}

                        results['id_format'].append(result)

        return results

    def check_duplicate_ids(self, root, namespaces, *args, **kwargs):
        '''
        Checks for duplicate ids in the document.
        :param root:
        :param namespaces:
        :param args:
        :param kwargs:
        :return:
        '''
        dup_dict = {}
        results = {}
        dict_id_nodes = defaultdict(list)
        xpath_all_nodes_with_ids = "//*[@id]"

        all_nodes_with_ids = root.xpath(xpath_all_nodes_with_ids)
        for node in all_nodes_with_ids:
            dict_id_nodes[node.attrib['id']].append(node)

        for id, node_list in dict_id_nodes.iteritems():
            if len(node_list) > 1:
                dup_dict[id] = [{'tag': node.tag,
                                 'line_number': node.sourceline}
                                for node in node_list]

        if dup_dict:
            results['duplicate_ids'] = dup_dict

        return results

    def check_idref_resolution(self, root, namespaces, *args, **kwargs):
        '''
        Checks that all idrefs resolve to a construct in the document
        :param root:
        :param namespaces:
        :param args:
        :param kwargs:
        :return:
        '''
        xpath_all_idrefs = "//*[@idref]"
        xpath_all_ids = "//@id"

        all_idrefs = root.xpath(xpath_all_idrefs)
        all_ids = root.xpath(xpath_all_ids)

        results = defaultdict(list)
        for element in all_idrefs:
            if element.attrib['idref'] not in all_ids:
                result = {'tag': element.tag,
                          'idref': element.attrib['idref'],
                          'line_number': element.sourceline}

                results['unresolved_idrefs'].append(result)

        return results

    def check_idref_with_content(self, root, namespaces, *args, **kwargs):
        '''
        Checks that constructs with idref set do not contain content
        :param root:
        :param namespaces:
        :param args:
        :param kwargs:
        :return:
        '''
        xpath = "//*[@idref]"
        elements = root.xpath(xpath)
        results = defaultdict(list)

        for element in elements:
            if element.text or len(element) > 0:
                result = {'tag': element.tag,
                          'idref': element.attrib['idref'],
                          'line_number': element.sourceline}
                results['idref_with_content'].append(result)

        return results

    def check_cybox_object_conditions(self, root, namespaces, *args, **kwargs):
        '''
        Emit warnings for all Cybox Object Properties contained within
        STIX Indicators that do not have condition attributes.
        :param root:
        :param namespaces:
        :param args:
        :param kwargs:
        :return:
        '''
        xpath = ("(//%s:Indicator | //%s:Indicator)//%s:Object"
                    "/%s:Properties/*[not(@condition)]") % (PREFIX_STIX_CORE,
                    PREFIX_STIX_COMMON, PREFIX_CYBOX_CORE, PREFIX_CYBOX_CORE)
        results = {}
        list_props = []
        props = root.xpath(xpath, namespaces=namespaces)
        for obj_prop in props:
            result = defaultdict(list)
            result['id'] = obj_prop.attrib.get('id', "N/A")
            result['line_number'] = obj_prop.sourceline
            list_props.append(result)

        if list_props:
            results['cybox_property_condition_missing'] = list_props

        return results

    def check_indicator_practices(self, root, namespaces, *args, **kwargs):
        '''
        Looks for STIX Indicators that are missing a Description, Type,
        Valid_Time_Position, Indicated_TTP, and/or Confidence
        :param root:
        :param namespaces:
        :param args:
        :param kwargs:
        :return:
        '''
        ns_indicator = namespaces[PREFIX_STIX_INDICATOR]
        xpath = "//%s:Indicator | //%s:Indicator" % (PREFIX_STIX_CORE,
                                                     PREFIX_STIX_COMMON)
        results = {}
        list_indicators = []
        indicators = root.xpath(xpath, namespaces=namespaces)
        for indicator in indicators:
            dict_indicator = defaultdict(list)
            if 'idref' not in indicator.attrib:     # if this is not an idref
                                                    # node, look at its content
                if indicator.find('{%s}Description' % ns_indicator) is None:
                    dict_indicator['missing'].append('Description')
                if indicator.find('{%s}Type' % ns_indicator) is None:
                    dict_indicator['missing'].append('Type')
                if indicator.find('{%s}Valid_Time_Position' % ns_indicator) is None:
                    dict_indicator['missing'].append('Valid_Time_Position')
                if indicator.find('{%s}Indicated_TTP' % ns_indicator) is None:
                    dict_indicator['missing'].append('TTP')
                if indicator.find('{%s}Confidence' % ns_indicator) is None:
                    dict_indicator['missing'].append('Confidence')

                if dict_indicator:
                    dict_indicator['id'] = indicator.attrib.get('id')
                    dict_indicator['line_number'] = indicator.sourceline
                    list_indicators.append(dict_indicator)

        if list_indicators:
            results['indicator_suggestions'] = list_indicators

        return results

    def check_data_types(self, root, namespaces, *args, **kwargs):
        return {}

    def check_root_element(self, root, namespaces, *args, **kwargs):
        '''
        Checks that the root element is a STIX_Package
        :param root:
        :param namespaces:
        :param args:
        :param kwargs:
        :return:
        '''
        ns_stix_core = namespaces[PREFIX_STIX_CORE]
        results = {}

        if root.tag != "{%s}STIX_Package" % (ns_stix_core):
            result = {}
            result['tag'] = root.tag
            result['line_number'] = root.sourceline
            results['root_element'] = result

        return results

    def check_indicator_patterns(self, root, namespaces, *args, **kwargs):
        return {}

    def check_latest_vocabs(self, root, namespaces, *args, **kwargs):
        '''
        Checks that all STIX vocabs are using latest published versions.
        Triggers a warning if an out of date vocabulary is used.
        :param root:
        :param namespaces:
        :param args:
        :param kwargs:
        :return:
        '''
        latest_map = {
            '1.0': [
                    "AssetTypeVocab",
                    "AttackerInfrastructureTypeVocab",
                    "AttackerToolTypeVocab",
                    "COAStageVocab",
                    "CampaignStatusVocab",
                    "CourseOfActionTypeVocab",
                    "DiscoveryMethodVocab",
                    "HighMediumLowVocab",
                    "ImpactQualificationVocab",
                    "ImpactRatingVocab",
                    "IncidentCategoryVocab",
                    "IncidentEffectVocab",
                    "IncidentStatusVocab",
                    "InformationSourceRoleVocab",
                    "InformationTypeVocab",
                    "IntendedEffectVocab",
                    "LocationClassVocab",
                    "LossDurationVocab",
                    "LossPropertyVocab",
                    "MalwareTypeVocab",
                    "ManagementClassVocab",
                    "OwnershipClassVocab",
                    "PackageIntentVocab",
                    "SecurityCompromiseVocab",
                    "SystemTypeVocab",
                    "ThreatActorSophisticationVocab",
                    "ThreatActorTypeVocab",
                    "ActionArgumentNameVocab", # cybox
                    "ActionObjectAssociationTypeVocab", #cybox
                    "ActionRelationshipTypeVocab", # cybox
                    "ActionTypeVocab", # cybox
                    "CharacterEncodingVocab", # cybox
                    "EventTypeVocab", # cybox
                    "HashNameVocab", # cybox
                    "InformationSourceTypeVocab", # cybox
                    "ObjectStateVocab" # cybox
                    ],
            '1.0.1': [
                      "PlanningAndOperationalSupportVocab",
                      "EventTypeVocab" # cybox
                      ],
            '1.1': ["IndicatorTypeVocab",
                    "MotivationVocab",
                    "ActionNameVocab", # cybox
                    "ObjectRelationshipVocab", # cybox
                    "ToolTypeVocab" # cybox
                    ],
            '1.1.1': [
                      "AvailabilityLossTypeVocab"
                      ]
        }

        results = {}
        list_vocabs = []
        xpath = "//*[contains(@xsi:type, 'Vocab-')]" # assumption: STIX/CybOX convention: end Vocab names with "Vocab-<version#>"
        vocabs = root.xpath(xpath, namespaces=namespaces)
        for vocab in vocabs:
            xsi_type = re.split(":|-", vocab.attrib["{%s}type" % namespaces[PREFIX_XSI]])
            if not xsi_type[1] in latest_map.get(xsi_type[2]):
                dict_vocab = defaultdict(list)
                dict_vocab['line_number'] = vocab.sourceline
                dict_vocab['out_of_date'] = xsi_type[1]
                dict_vocab['given_version'] = xsi_type[2]
                for version_num in latest_map:
                    if xsi_type[1] in latest_map[version_num]:
                        dict_vocab['newest_version'] = version_num
                        break
                list_vocabs.append(dict_vocab)

        if list_vocabs: # only add list to results if there are entries
            results['vocab_suggestions'] = list_vocabs
        return results

    def check_content_versions(self, root, namespaces, *args, **kwargs):
        return {}

    def check_timestamp_usage(self, root, namespaces, *args, **kwargs):
        '''
        Checks that all major STIX constructs have appropriate
        timestamp usage.
        :param root:
        :param namespaces:
        :param args:
        :param kwargs:
        :return:
        '''
        elements_to_check = (
             '%s:STIX_Package' % PREFIX_STIX_CORE,
             '%s:Campaign' % PREFIX_STIX_CORE,
             '%s:Campaign' % PREFIX_STIX_COMMON,
             '%s:Course_Of_Action' % PREFIX_STIX_CORE,
             '%s:Course_Of_Action' % PREFIX_STIX_COMMON,
             '%s:Exploit_Target' % PREFIX_STIX_CORE,
             '%s:Exploit_Target' % PREFIX_STIX_COMMON,
             '%s:Incident' % PREFIX_STIX_CORE,
             '%s:Incident' % PREFIX_STIX_COMMON,
             '%s:Indicator' % PREFIX_STIX_CORE,
             '%s:Indicator' % PREFIX_STIX_COMMON,
             '%s:Threat_Actor' % PREFIX_STIX_COMMON,
             '%s:TTP' % PREFIX_STIX_CORE,
             '%s:TTP' % PREFIX_STIX_COMMON,
             '%s:Observable' % PREFIX_CYBOX_CORE,
             '%s:Object' % PREFIX_CYBOX_CORE,
             '%s:Event' % PREFIX_CYBOX_CORE,
             '%s:Action' % PREFIX_CYBOX_CORE
        )

        results = defaultdict(list)
        id_ts_xpath = "//%s[@id and not(@timestamp)]"
        ref_ts_xpath = "//%s[@idref and @timestamp]"
        ref_xpath = "//*[@id='%s' and @timestamp='%s']"
        for tag in elements_to_check:
            for element in root.xpath(ref_ts_xpath % tag, namespaces=namespaces):
                idref = element.attrib['idref']
                timestamp = element.attrib['timestamp']
                ref_item_xp = ref_xpath % (idref, timestamp)
                referenced = root.xpath(ref_item_xp, namespaces=namespaces)
                if not referenced or len(referenced) != 1:
                    result = {'line_number': element.sourceline,
                              'tag': element.tag,
                              'idref': idref,
                              'timestamp': timestamp}
                    results['invalid_idref_timestamp'].append(result)
            for element in root.xpath(id_ts_xpath % tag, namespaces=namespaces):
                result = {'line_number': element.sourceline,
                          'tag': element.tag,
                          'id': element.attrib['id']}
                results['id_timestamp_suggested'].append(result)

        return results

    def check_timestamp_timezone(self, root, namespaces, *args, **kwargs):
        return {}

    def check_titles(self, root, namespaces, *args, **kwargs):
        '''
        Checks that all major STIX constructs have a Title element
        :param root:
        :param namespaces:
        :param args:
        :param kwargs:
        :return:
        '''
        elements_to_check = (
            '%s:STIX_Package/%s:STIX_Header' % (PREFIX_STIX_CORE,
                                                PREFIX_STIX_CORE),
            '%s:Campaign' % PREFIX_STIX_CORE,
            '%s:Campaign' % PREFIX_STIX_COMMON,
            '%s:Course_Of_Action' % PREFIX_STIX_CORE,
            '%s:Course_Of_Action' % PREFIX_STIX_COMMON,
            '%s:Exploit_Target' % PREFIX_STIX_CORE,
            '%s:Exploit_Target' % PREFIX_STIX_COMMON,
            '%s:Incident' % PREFIX_STIX_CORE,
            '%s:Incident' % PREFIX_STIX_COMMON,
            '%s:Indicator' % PREFIX_STIX_CORE,
            '%s:Indicator' % PREFIX_STIX_COMMON,
            '%s:Threat_Actor' % PREFIX_STIX_COMMON,
            '%s:TTP' % PREFIX_STIX_CORE,
            '%s:TTP' % PREFIX_STIX_COMMON,
        )

        results = defaultdict(list)
        for tag in elements_to_check:
            xpath = "//%s" % tag
            for element in root.xpath(xpath, namespaces=namespaces):
                if 'idref' not in element.attrib:
                    found_title = False
                    for child in element:
                        if child.tag.endswith("}Title"):
                            found_title = True
                            break

                    if not found_title:
                        result = {'tag': element.tag,
                                  'line_number': element.sourceline,
                                  'id': element.attrib.get('id')}
                        results['missing_titles'].append(result)

        return results

    def check_marking_control_xpath(self, root, namespaces, *args, **kwargs):
        results = defaultdict(list)
        xpath = "//%s:Controlled_Structure" % PREFIX_DATA_MARKING
        for elem in root.xpath(xpath, namespaces=namespaces):
            cs_xpath = elem.text
            result = {'problem': None, 'line_number': elem.sourceline }
            if not cs_xpath:
                result['problem'] = "No XPath supplied"
            else:
                try:
                    res_set = elem.xpath(cs_xpath, namespaces=root.nsmap)
                    if not res_set:
                        result['problem'] = "XPath does not return any results"
                except etree.XPathEvalError as e:
                    result['problem'] = "Invalid XPath supplied"
            if result['problem']:
                results['marking_control_xpath_issues'].append(result)
        return results


    def check_latest_versions(self, root, namespaces, *args, **kwargs):
        '''
        Checks that all major STIX constructs have match package version
        :param root:
        :param namespaces:
        :param args:
        :param kwargs:
        :return:
        '''
        elements_to_check = (
            '%s:Campaign' % PREFIX_STIX_CORE,
            '%s:Campaign' % PREFIX_STIX_COMMON,
            '%s:Course_Of_Action' % PREFIX_STIX_CORE,
            '%s:Course_Of_Action' % PREFIX_STIX_COMMON,
            '%s:Exploit_Target' % PREFIX_STIX_CORE,
            '%s:Exploit_Target' % PREFIX_STIX_COMMON,
            '%s:Incident' % PREFIX_STIX_CORE,
            '%s:Incident' % PREFIX_STIX_COMMON,
            '%s:Indicator' % PREFIX_STIX_CORE,
            '%s:Indicator' % PREFIX_STIX_COMMON,
            '%s:Threat_Actor' % PREFIX_STIX_COMMON,
            '%s:TTP' % PREFIX_STIX_CORE,
            '%s:TTP' % PREFIX_STIX_COMMON,
        )

        results = defaultdict(list)
        p_version = root.xpath("@version", namespaces=namespaces)[0]
        for tag in elements_to_check:
            if tag.endswith("Indicator"): # indicator versions start with '2'
                p_version = "2%s" % p_version[1:]
            xpath = "//%s[not(@version) or @version != '%s']" % (tag, p_version)
            for element in root.xpath(xpath, namespaces=namespaces):
                result = {'line_number': element.sourceline,
                          'should_be': p_version,
                          'is_instead': element.attrib.get('version', "MISSING")
                          }
                results['not_latest_version'].append(result)

        return results

    def _get_stix_construct_versions(self, version):
        pass

    def _get_vocabs(self, version):
        pass

    def validate(self, doc, version=None):
        try:
            root = get_root(doc)
            version = version or get_document_version(root)

            if not version:
                raise UnknownVersionException("Unable to determine STIX version")

            if version not in self.rules:
                raise UnknownVersionException("Unable to determine rules for "
                                              "STIX version %s" % version)

            namespaces = get_stix_namespaces(version)
            # allowed_vocabs = self._get_vocabs(version)
            # allowed_construct_versions = self._get_construct_versions(version)

            warnings = {}
            rules = self.rules[None] + self.rules[version]

            for func in rules:
                results = func(root, namespaces, version=version)
                warnings.update(results)

            results = {}
            if warnings:
                results['result'] = False
                results['warnings'] = warnings
            else:
                results['result'] = True

            return results

        except Exception as ex:
            return {'result': False, 'fatal': str(ex)}


class STIXSchemaValidator(object):
    def __init__(self, schemas):
        self.xml_schema_validators = self._get_validators(schemas)

    def _error(self, msg):
        return {'result': False,
                'errors': [msg]}

    def _get_validators(self, schemas):
        validators = {None: XmlSchemaValidator()}

        for version, location in schemas.iteritems():
            validator = XmlSchemaValidator(location)
            validators[version] = validator

        return validators

    def validate(self, doc, version=None, schemaloc=False):
        try:
            root = get_root(doc)
            version = version or get_document_version(root)

            if not (version or schemaloc):
                raise UnknownVersionException(
                    "Unable to validate instance document. STIX version not "
                    "found in instance document and not supplied to validate() "
                    "method")

            if schemaloc:
                xml_schema_validator = self.xml_schema_validators[None]
            else:
                if version not in self.xml_schema_validators:
                    raise UnknownVersionException("No schemas for STIX version "
                            "%s" % version)

                xml_schema_validator = self.xml_schema_validators[version]

            results = xml_schema_validator.validate(root, schemaloc)
        except Exception as ex:
            results = self._error(str(ex))

        return results


class STIXProfileValidator(SchematronValidator):
    def __init__(self, profile_fn):
        '''Initializes an instance of STIXFrofileValidator.'''
        profile = self._open_profile(profile_fn)
        schema = self._parse_profile(profile)

        super(STIXProfileValidator, self).__init__(schematron=schema)

    def _build_rule_dict(self, worksheet):
        '''Builds a dictionary representation of the rules defined by a STIX
        profile document.'''
        d = defaultdict(list)
        for i in xrange(1, worksheet.nrows):
            if not any(self._get_cell_value(worksheet, i, x)
                       for x in xrange(0, worksheet.ncols)):  # empty row
                continue
            if not self._get_cell_value(worksheet, i, 1):  # assume this is a label row
                context = self._get_cell_value(worksheet, i, 0)
                continue

            field = self._get_cell_value(worksheet, i, 0)
            occurrence = self._get_cell_value(worksheet, i, 1).lower()
            xsi_types = self._get_cell_value(worksheet, i, 3)
            allowed_values = self._get_cell_value(worksheet, i, 4)

            list_xsi_types = [x.strip() for x in xsi_types.split(',')] \
                if xsi_types else []
            list_allowed_values = [x.strip() for x in allowed_values.split(',')] \
                if allowed_values else []

            if (occurrence in ('required', 'prohibited') or
                    len(list_xsi_types) > 0 or
                    len(list_allowed_values) > 0):  # ignore rows with no rules
                d[context].append({'field': field,
                                   'occurrence': occurrence,
                                   'xsi_types': list_xsi_types,
                                   'allowed_values': list_allowed_values})

        return d

    def _add_root_test(self, pattern, nsmap):
        '''
        Adds a root-level test that requires the root element of a STIX
        document be a STIX_Package.
        '''
        ns_stix = "http://stix.mitre.org/stix-1"
        rule_element = self._add_element(pattern, "rule", context="/")
        text = "The root element must be a STIX_Package instance"
        test = "%s:STIX_Package" % nsmap.get(ns_stix, 'stix')
        element = etree.XML('<assert xmlns="%s" test="%s" role="error">%s '
                            '[<value-of select="saxon:line-number()"/>]</assert> '
                            % (self.NS_SCHEMATRON, test, text))
        rule_element.append(element)

    def _add_required_test(self, rule_element, entity_name, context):
        '''Adds a test to the rule element checking for the presence of a
        required STIX field.'''
        entity_path = "%s/%s" % (context, entity_name)
        text = "%s is required by this profile" % (entity_path)
        test = entity_name
        element = etree.XML('<assert xmlns="%s" test="%s" role="error">%s '
                            '[<value-of select="saxon:line-number()"/>]</assert> '
                            % (self.NS_SCHEMATRON, test, text))
        rule_element.append(element)

    def _add_prohibited_test(self, rule_element, entity_name, context):
        '''Adds a test to the rule element checking for the presence of a prohibited STIX field.'''
        entity_path = "%s/%s" % (context, entity_name) if entity_name.startswith("@") else context
        text = "%s is prohibited by this profile" % (entity_path)
        test_field = entity_name if entity_name.startswith("@") else "true()"
        element = etree.XML('<report xmlns="%s" test="%s" role="error">%s '
                            '[<value-of select="saxon:line-number()"/>]</report> '
                            % (self.NS_SCHEMATRON, test_field, text))
        rule_element.append(element)

    def _add_allowed_xsi_types_test(self, rule_element, context,
                                    entity_name, allowed_xsi_types):
        '''Adds a test to the rule element which corresponds to values found in the Allowed Implementations
        column of a STIX profile document.'''
        entity_path = "%s/%s" % (context, entity_name)

        if allowed_xsi_types:
            test = " or ".join("@xsi:type='%s'" % (x) for x in allowed_xsi_types)
            text = 'The allowed xsi:types for %s are %s' % (entity_path,
                                                            allowed_xsi_types)
            element = etree.XML('<assert xmlns="%s" test="%s" role="error">%s '
                                '[<value-of select="saxon:line-number()"/>]</assert> '
                                % (self.NS_SCHEMATRON, test, text))
            rule_element.append(element)

    def _add_allowed_values_test(self, rule_element, context, entity_name,
                                 allowed_values):
        '''Adds a test to the rule element corresponding to values found in the Allowed Values
        column of a STIX profile document.'''
        entity_path = "%s/%s" % (context, entity_name)
        text = "The allowed values for %s are %s" % (entity_path,
                                                     allowed_values)

        if entity_name.startswith('@'):
            test = " or ".join("%s='%s'" % (entity_name, x)
                               for x in allowed_values)
        else:
            test = " or ".join(".='%s'" % (x) for x in allowed_values)

        element = etree.XML('<assert xmlns="%s" test="%s" role="error">%s '
                            '[<value-of select="saxon:line-number()"/>]</assert> '
                            % (self.NS_SCHEMATRON, test, text))
        rule_element.append(element)

    def _create_rule_element(self, context):
        '''Returns an etree._Element representation of a Schematron rule element.'''
        rule = etree.Element("{%s}rule" % self.NS_SCHEMATRON)
        rule.set('context', context)
        return rule

    def _add_rules(self, pattern_element, selectors, field_ns, tests):
        '''Adds all Schematron rules and tests to the overarching Schematron
        <pattern> element. Each rule and test corresponds to entries found
        in the STIX profile document.
        '''
        d_rules = {}  # context : rule_element
        for selector in selectors:
            for d_test in tests:
                field = d_test['field']
                occurrence = d_test['occurrence']
                allowed_values = d_test['allowed_values']
                allowed_xsi_types = d_test['xsi_types']

                if field.startswith("@"):
                    entity_name = field
                else:
                    entity_name = "%s:%s" % (field_ns, field)

                if occurrence == "required":
                    ctx = selector
                    rule = d_rules.setdefault(ctx, self._create_rule_element(ctx))
                    self._add_required_test(rule, entity_name, ctx)
                elif occurrence == "prohibited":
                    if entity_name.startswith("@"):
                        ctx = selector
                    else:
                        ctx = "%s/%s" % (selector, entity_name)

                    rule = d_rules.setdefault(ctx, self._create_rule_element(ctx))
                    self._add_prohibited_test(rule, entity_name, ctx)

                if allowed_values or allowed_xsi_types:
                    if entity_name.startswith('@'):
                        ctx = selector
                    else:
                        ctx = "%s/%s" % (selector, entity_name)

                    rule = d_rules.setdefault(ctx, self._create_rule_element(ctx))
                    if allowed_values:
                        self._add_allowed_values_test(rule,
                                                      selector,
                                                      entity_name,
                                                      allowed_values)
                    if allowed_xsi_types:
                        self._add_allowed_xsi_types_test(rule,
                                                         selector,
                                                         entity_name,
                                                         allowed_xsi_types)

        for rule in d_rules.itervalues():
            pattern_element.append(rule)

    def _build_schematron_xml(self, rules, nsmap, instance_map):
        '''Returns an etree._Element instance representation of the STIX profile'''
        root = etree.Element("{%s}schema" % self.NS_SCHEMATRON,
                             nsmap={None: self.NS_SCHEMATRON})
        pattern = self._add_element(root, "pattern", id="STIX_Schematron_Profile")
        self._add_root_test(pattern, nsmap)  # check the root element of the document

        for label, tests in rules.iteritems():
            d_instances = instance_map[label]
            selectors = d_instances['selectors']
            field_ns_alias = d_instances['ns_alias']
            self._add_rules(pattern, selectors, field_ns_alias, tests)

        self._map_ns(root, nsmap)  # add namespaces to the schematron document
        return root

    def _parse_namespace_worksheet(self, worksheet):
        '''Parses the Namespaces worksheet of the profile. Returns a dictionary representation:

        d = { <namespace> : <namespace alias> }

        By default, entries for http://stix.mitre.org/stix-1 and http://icl.com/saxon are added.

        '''
        nsmap = {self.NS_SAXON: 'saxon'}
        for i in xrange(1, worksheet.nrows):  # skip the first row
            if not any(self._get_cell_value(worksheet, i, x)
                       for x in xrange(0, worksheet.ncols)):  # empty row
                continue

            ns = self._get_cell_value(worksheet, i, 0)
            alias = self._get_cell_value(worksheet, i, 1)

            if not (ns or alias):
                raise Exception("Missing namespace or alias: unable to parse "
                                "Namespaces worksheet")

            nsmap[ns] = alias
        return nsmap

    def _parse_instance_mapping_worksheet(self, worksheet, nsmap):
        '''Parses the supplied Instance Mapping worksheet and returns a
        dictionary representation.

        d0  = { <STIX type label> : d1 }
        d1  = { 'selectors' : XPath selectors to instances of the XML datatype',
                'ns' : The namespace where the STIX type is defined,
                'ns_alias' : The namespace alias associated with the namespace }

        '''
        instance_map = {}
        for i in xrange(1, worksheet.nrows):
            if not any(self._get_cell_value(worksheet, i, x)
                       for x in xrange(0, worksheet.ncols)):  # empty row
                continue

            label = self._get_cell_value(worksheet, i, 0)
            selectors = [x.strip().replace('"', "'") for x in self._get_cell_value(worksheet, i,
                                                                 1).split(",")]

            for selector in selectors:
                if not selector:
                    raise Exception("Empty selector for '%s' in Instance Mapping "
                                    "worksheet. Look for "
                                    "extra commas in field." % label)

            ns = self._get_cell_value(worksheet, i, 2)
            ns_alias = nsmap[ns]

            if not (label or selectors or ns):
                raise Exception("Missing label, instance selector and/or "
                                "namespace for %s in Instance Mapping worksheet"
                                % label)

            instance_map[label] = {'selectors': selectors,
                                   'ns': ns,
                                   'ns_alias': ns_alias}
        return instance_map

    def _parse_profile(self, profile):
        '''Converts the supplied STIX profile into a Schematron representation.
         The Schematron schema is returned as a etree._Element instance.
        '''
        overview_ws = profile.sheet_by_name("Overview")
        namespace_ws = profile.sheet_by_name("Namespaces")
        instance_mapping_ws = profile.sheet_by_name("Instance Mapping")

        all_rules = defaultdict(list)
        for worksheet in profile.sheets():
            if worksheet.name not in ("Overview", "Namespaces", "Instance Mapping"):
                rules = self._build_rule_dict(worksheet)
                for context, d in rules.iteritems():
                    all_rules[context].extend(d)

        namespaces = self._parse_namespace_worksheet(namespace_ws)
        instance_mapping = self._parse_instance_mapping_worksheet(instance_mapping_ws,
                                                                  namespaces)
        schema = self._build_schematron_xml(all_rules, namespaces,
                                            instance_mapping)

        self._unload_workbook(profile)
        return schema

    def _map_ns(self, schematron, nsmap):
        '''Adds <ns> nodes to the supplied schematron document for each entry
        supplied by the nsmap.

        '''
        for ns, prefix in nsmap.iteritems():
            ns_element = etree.Element("{%s}ns" % self.NS_SCHEMATRON)
            ns_element.set("prefix", prefix)
            ns_element.set("uri", ns)
            schematron.insert(0, ns_element)

    def _add_element(self, node, name, text=None, **kwargs):
        '''Adds an etree._Element child to the supplied node. The child
        node is returned'''
        child = etree.SubElement(node, "{%s}%s" % (self.NS_SCHEMATRON, name))
        if text:
            child.text = text
        for k, v in kwargs.iteritems():
            child.set(k, v)
        return child

    def _unload_workbook(self, workbook):
        '''Unloads the xlrd workbook.'''
        for worksheet in workbook.sheets():
            workbook.unload_sheet(worksheet.name)

    def _get_cell_value(self, worksheet, row, col):
        '''Returns the worksheet cell value found at (row,col).'''
        if not worksheet:
            raise Exception("worksheet value was NoneType")
        value = str(worksheet.cell_value(row, col))
        return value

    def _convert_to_string(self, value):
        '''Returns the str(value) or an 8-bit string version of value
        encoded as UTF-8.'''
        if isinstance(value, unicode):
            return value.encode("UTF-8")
        else:
            return str(value)

    def _open_profile(self, filename):
        '''Returns xlrd.open_workbook(filename) or raises an Exception if the
        filename extension is not .xlsx or the open_workbook() call fails.

        '''
        if not filename.lower().endswith(".xlsx"):
            raise Exception("File must have .XLSX extension. Filename "
                            "provided: %s" % filename)
        try:
            return xlrd.open_workbook(filename)
        except:
            raise Exception("File does not seem to be valid XLSX.")

    def validate(self, instance_doc):
        '''Validates an XML instance document against a STIX profile.'''
        return super(STIXProfileValidator, self).validate(instance_doc,
                                                          report_line_numbers=False)

    def _build_error_dict(self, errors, instance_doc, report_line_numbers=False):
        '''Overrides SchematronValidator._build_error_dict(...).

        Returns a dictionary representation of the SVRL validation report:
        d0 = { <Schemtron error message> : d1 }

        d1 = { "locations" : A list of XPaths to context nodes,
               "line_numbers" : A list of line numbers where the error occurred,
               "test" : The Schematron evaluation expression used,
               "text" : The Schematron error message }

        '''
        d_errors = {}
        for error in errors:
            text = error.find("{%s}text" % self.NS_SVRL).text
            location = error.attrib.get('location')
            test = error.attrib.get('test')

            line_number = text.split(" ")[-1][1:-1]
            text = text[:text.rfind(' [')]

            if text in d_errors:
                d_errors[text]['locations'].append(location)
                d_errors[text]['line_numbers'].append(line_number)
            else:
                d_errors[text] = {'locations': [location],
                                  'test': test,
                                  'nsmap': error.nsmap,
                                  'text': text,
                                  'line_numbers': [line_number]}
        return d_errors

    def get_xslt(self):
        '''Overrides SchematronValidator.get_xslt()

        Returns an lxml.etree._ElementTree representation of the ISO Schematron
        skeleton generated XSLT translation of a STIX profile.

        The STIXProfileValidator uses the extension function saxon:line-number()
        for reporting line numbers. This function is stripped along with any
        references to the Saxon namespace from the exported XSLT. This is due
        to compatibility issues between Schematron/XSLT processing libraries.
        For example, SaxonPE/EE expects the Saxon namespace to be
        "http://saxon.sf.net/" while libxslt expects it to be
        "http://icl.com/saxon". The freely distributed SaxonHE library does not
        support Saxon extension functions at all.

        '''
        if not self.schematron:
            return None

        s = etree.tostring(self.schematron.validator_xslt)
        s = s.replace(' [<axsl:text/>'
                      '<axsl:value-of select="saxon:line-number()"/>'
                      '<axsl:text/>]', '')
        s = s.replace('xmlns:saxon="http://icl.com/saxon"', '')
        s = s.replace('<svrl:ns-prefix-in-attribute-values '
                      'uri="http://icl.com/saxon" prefix="saxon"/>', '')
        return etree.ElementTree(etree.fromstring(s))

    def get_schematron(self):
        '''Overrides SchematronValidator.get_schematron()

        Returns an lxml.etree._ElementTree representation of the ISO Schematron
        translation of a STIX profile.

        The STIXProfileValidator uses the extension function saxon:line-number()
        for reporting line numbers. This function is stripped along with any
        references to the Saxon namespace from the exported XSLT. This is due
        to compatibility issues between Schematron/XSLT processing libraries.
        For example, SaxonPE/EE expects the Saxon namespace to be
        "http://saxon.sf.net/" while libxslt expects it to be
        "http://icl.com/saxon". The freely distributed SaxonHE library does not
        support Saxon extension functions at all.

        '''
        if not self.schematron:
            return None

        s = etree.tostring(self.schematron.schematron)
        s = s.replace(' [<value-of select="saxon:line-number()"/>]', '')
        s = s.replace('<ns prefix="saxon" uri="http://icl.com/saxon"/>', '')
        return etree.ElementTree(etree.fromstring(s))<|MERGE_RESOLUTION|>--- conflicted
+++ resolved
@@ -86,11 +86,8 @@
                    self.check_duplicate_ids, self.check_idref_resolution,
                    self.check_idref_with_content, self.check_indicator_practices,
                    self.check_indicator_patterns,
-<<<<<<< HEAD
                    self.check_root_element, self.check_cybox_object_conditions,
-=======
-                   self.check_root_element, self.check_latest_versions,
->>>>>>> 4c6448b3
+                   self.check_latest_versions,
                    self.check_titles, self.check_marking_control_xpath,
                    self.check_latest_vocabs),
             '1.1': (self.check_timestamp_usage, self.check_timestamp_timezone),
